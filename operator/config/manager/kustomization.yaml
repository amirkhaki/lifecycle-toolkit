--- conflicted
+++ resolved
@@ -10,13 +10,5 @@
 kind: Kustomization
 images:
 - name: controller
-<<<<<<< HEAD
-  newName: docker.io/odubajdt/keptn-lifecycle-operator
-  newTag: refactor-metrics1
-- name: image
-  newName: ghcr.io/keptn/keptn-lifecycle-operator
-  newTag: "202210171665999134"
-=======
   newName: docker.io/thschue/keptn-lifecycle-operator
-  newTag: "202211021667389634"
->>>>>>> 847a460f
+  newTag: "202211021667389634"