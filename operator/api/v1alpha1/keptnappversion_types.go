/*
Copyright 2022.

Licensed under the Apache License, Version 2.0 (the "License");
you may not use this file except in compliance with the License.
You may obtain a copy of the License at

    http://www.apache.org/licenses/LICENSE-2.0

Unless required by applicable law or agreed to in writing, software
distributed under the License is distributed on an "AS IS" BASIS,
WITHOUT WARRANTIES OR CONDITIONS OF ANY KIND, either express or implied.
See the License for the specific language governing permissions and
limitations under the License.
*/

package v1alpha1

import (
	"fmt"
	"time"

	"github.com/keptn/lifecycle-toolkit/operator/api/v1alpha1/common"
	"go.opentelemetry.io/otel/attribute"
	"go.opentelemetry.io/otel/propagation"
	"go.opentelemetry.io/otel/trace"
	metav1 "k8s.io/apimachinery/pkg/apis/meta/v1"
)

// EDIT THIS FILE!  THIS IS SCAFFOLDING FOR YOU TO OWN!
// NOTE: json tags are required.  Any new fields you add must have json tags for the fields to be serialized.

// KeptnAppVersionSpec defines the desired state of KeptnAppVersion
type KeptnAppVersionSpec struct {
	KeptnAppSpec    `json:",inline"`
	AppName         string `json:"appName"`
	PreviousVersion string `json:"previousVersion,omitempty"`

	TraceId map[string]string `json:"traceId,omitempty"`
}

// KeptnAppVersionStatus defines the observed state of KeptnAppVersion
type KeptnAppVersionStatus struct {
	// +kubebuilder:default:=Pending
	PreDeploymentStatus common.KeptnState `json:"preDeploymentStatus,omitempty"`
	// +kubebuilder:default:=Pending
	PostDeploymentStatus common.KeptnState `json:"postDeploymentStatus,omitempty"`
	// +kubebuilder:default:=Pending
	PreDeploymentEvaluationStatus common.KeptnState `json:"preDeploymentEvaluationStatus,omitempty"`
	// +kubebuilder:default:=Pending
	PostDeploymentEvaluationStatus common.KeptnState `json:"postDeploymentEvaluationStatus,omitempty"`
	// +kubebuilder:default:=Pending
	WorkloadOverallStatus              common.KeptnState  `json:"workloadOverallStatus,omitempty"`
	WorkloadStatus                     []WorkloadStatus   `json:"workloadStatus,omitempty"`
	CurrentPhase                       string             `json:"currentPhase,omitempty"`
	PreDeploymentTaskStatus            []TaskStatus       `json:"preDeploymentTaskStatus,omitempty"`
	PostDeploymentTaskStatus           []TaskStatus       `json:"postDeploymentTaskStatus,omitempty"`
	PreDeploymentEvaluationTaskStatus  []EvaluationStatus `json:"preDeploymentEvaluationTaskStatus,omitempty"`
	PostDeploymentEvaluationTaskStatus []EvaluationStatus `json:"postDeploymentEvaluationTaskStatus,omitempty"`
	// +kubebuilder:default:=Pending
	Status common.KeptnState `json:"status,omitempty"`

	StartTime metav1.Time `json:"startTime,omitempty"`
	EndTime   metav1.Time `json:"endTime,omitempty"`
}

type WorkloadStatus struct {
	Workload KeptnWorkloadRef `json:"workload,omitempty"`
	// +kubebuilder:default:=Pending
	Status common.KeptnState `json:"status,omitempty"`
}

//+kubebuilder:object:root=true
//+kubebuilder:resource:path=keptnappversions,shortName=kav
//+kubebuilder:subresource:status
//+kubebuilder:printcolumn:name="AppName",type=string,JSONPath=`.spec.appName`
// +kubebuilder:printcolumn:name="Version",type=string,JSONPath=`.spec.version`
// +kubebuilder:printcolumn:name="Phase",type=string,JSONPath=`.status.currentPhase`
// +kubebuilder:printcolumn:name="PreDeploymentStatus",priority=1,type=string,JSONPath=`.status.preDeploymentStatus`
// +kubebuilder:printcolumn:name="PreDeploymentEvaluationStatus",priority=1,type=string,JSONPath=`.status.preDeploymentEvaluationStatus`
// +kubebuilder:printcolumn:name="WorkloadOverallStatus",priority=1,type=string,JSONPath=`.status.workloadOverallStatus`
// +kubebuilder:printcolumn:name="PostDeploymentStatus",priority=1,type=string,JSONPath=`.status.postDeploymentStatus`
// +kubebuilder:printcolumn:name="PostDeploymentEvaluationStatus",priority=1,type=string,JSONPath=`.status.postDeploymentEvaluationStatus`

// KeptnAppVersion is the Schema for the keptnappversions API
type KeptnAppVersion struct {
	metav1.TypeMeta   `json:",inline"`
	metav1.ObjectMeta `json:"metadata,omitempty"`

	Spec   KeptnAppVersionSpec   `json:"spec,omitempty"`
	Status KeptnAppVersionStatus `json:"status,omitempty"`
}

//+kubebuilder:object:root=true

// KeptnAppVersionList contains a list of KeptnAppVersion
type KeptnAppVersionList struct {
	metav1.TypeMeta `json:",inline"`
	metav1.ListMeta `json:"metadata,omitempty"`
	Items           []KeptnAppVersion `json:"items"`
}

func (v KeptnAppVersionList) GetItems() []KeptnAppVersion {
	return v.Items
}

func init() {
	SchemeBuilder.Register(&KeptnAppVersion{}, &KeptnAppVersionList{})
}

func (v KeptnAppVersion) IsPreDeploymentCompleted() bool {
	return v.Status.PreDeploymentStatus.IsCompleted()
}

func (v KeptnAppVersion) IsPreDeploymentEvaluationCompleted() bool {
	return v.Status.PreDeploymentEvaluationStatus.IsCompleted()
}

func (v KeptnAppVersion) IsPreDeploymentSucceeded() bool {
	return v.Status.PreDeploymentStatus.IsSucceeded()
}

func (v KeptnAppVersion) IsPreDeploymentFailed() bool {
	return v.Status.PreDeploymentStatus.IsFailed()
}

func (v KeptnAppVersion) IsPreDeploymentEvaluationSucceeded() bool {
	return v.Status.PreDeploymentEvaluationStatus.IsSucceeded()
}

func (v KeptnAppVersion) IsPreDeploymentEvaluationFailed() bool {
	return v.Status.PreDeploymentEvaluationStatus.IsFailed()
}

func (v KeptnAppVersion) IsPostDeploymentCompleted() bool {
	return v.Status.PostDeploymentStatus.IsCompleted()
}

func (v KeptnAppVersion) IsPostDeploymentEvaluationCompleted() bool {
	return v.Status.PostDeploymentEvaluationStatus.IsCompleted()
}

func (v KeptnAppVersion) IsPostDeploymentFailed() bool {
	return v.Status.PostDeploymentStatus.IsFailed()
}

func (v KeptnAppVersion) IsPostDeploymentEvaluationSucceeded() bool {
	return v.Status.PostDeploymentEvaluationStatus.IsSucceeded()
}

func (v KeptnAppVersion) IsPostDeploymentEvaluationFailed() bool {
	return v.Status.PostDeploymentEvaluationStatus.IsFailed()
}

func (v KeptnAppVersion) IsPostDeploymentSucceeded() bool {
	return v.Status.PostDeploymentStatus.IsSucceeded()
}

func (v KeptnAppVersion) AreWorkloadsCompleted() bool {
	return v.Status.WorkloadOverallStatus.IsCompleted()
}

func (v KeptnAppVersion) AreWorkloadsSucceeded() bool {
	return v.Status.WorkloadOverallStatus.IsSucceeded()
}

func (v KeptnAppVersion) AreWorkloadsFailed() bool {
	return v.Status.WorkloadOverallStatus.IsFailed()
}

func (v *KeptnAppVersion) SetStartTime() {
	if v.Status.StartTime.IsZero() {
		v.Status.StartTime = metav1.NewTime(time.Now().UTC())
	}
}

func (v *KeptnAppVersion) SetEndTime() {
	if v.Status.EndTime.IsZero() {
		v.Status.EndTime = metav1.NewTime(time.Now().UTC())
	}
}

func (v *KeptnAppVersion) IsStartTimeSet() bool {
	return !v.Status.StartTime.IsZero()
}

func (v *KeptnAppVersion) IsEndTimeSet() bool {
	return !v.Status.EndTime.IsZero()
}

func (v KeptnAppVersion) GetActiveMetricsAttributes() []attribute.KeyValue {
	return []attribute.KeyValue{
		common.AppName.String(v.Spec.AppName),
		common.AppVersion.String(v.Spec.Version),
		common.AppNamespace.String(v.Namespace),
	}
}

func (v KeptnAppVersion) GetMetricsAttributes() []attribute.KeyValue {
	return []attribute.KeyValue{
		common.AppName.String(v.Spec.AppName),
		common.AppVersion.String(v.Spec.Version),
		common.AppNamespace.String(v.Namespace),
		common.AppStatus.String(string(v.Status.Status)),
	}
}

func (v KeptnAppVersion) GetDurationMetricsAttributes() []attribute.KeyValue {
	return []attribute.KeyValue{
		common.AppName.String(v.Spec.AppName),
		common.AppVersion.String(v.Spec.Version),
		common.AppPreviousVersion.String(v.Spec.PreviousVersion),
	}
}

func (v KeptnAppVersion) GetState() common.KeptnState {
	return v.Status.Status
}

func (v KeptnAppVersion) GetPreDeploymentTasks() []string {
	return v.Spec.PreDeploymentTasks
}

func (v KeptnAppVersion) GetPostDeploymentTasks() []string {
	return v.Spec.PostDeploymentTasks
}

func (v KeptnAppVersion) GetPreDeploymentTaskStatus() []TaskStatus {
	return v.Status.PreDeploymentTaskStatus
}

func (v KeptnAppVersion) GetPostDeploymentTaskStatus() []TaskStatus {
	return v.Status.PostDeploymentTaskStatus
}

func (v KeptnAppVersion) GetPreDeploymentEvaluations() []string {
	return v.Spec.PreDeploymentEvaluations
}

func (v KeptnAppVersion) GetPostDeploymentEvaluations() []string {
	return v.Spec.PostDeploymentEvaluations
}

func (v KeptnAppVersion) GetPreDeploymentEvaluationTaskStatus() []EvaluationStatus {
	return v.Status.PreDeploymentEvaluationTaskStatus
}

func (v KeptnAppVersion) GetPostDeploymentEvaluationTaskStatus() []EvaluationStatus {
	return v.Status.PostDeploymentEvaluationTaskStatus
}

func (v KeptnAppVersion) GetAppName() string {
	return v.Name
}

func (v KeptnAppVersion) GetPreviousVersion() string {
	return v.Spec.PreviousVersion
}

func (v KeptnAppVersion) GetParentName() string {
	return v.Spec.AppName
}

func (v KeptnAppVersion) GetNamespace() string {
	return v.Namespace
}

func (v *KeptnAppVersion) SetState(state common.KeptnState) {
	v.Status.Status = state
}

func (i KeptnAppVersion) GetStartTime() time.Time {
	return i.Status.StartTime.Time
}

func (i KeptnAppVersion) GetEndTime() time.Time {
	return i.Status.EndTime.Time
}

func (v KeptnAppVersion) GetCurrentPhase() string {
	return v.Status.CurrentPhase
}

func (v *KeptnAppVersion) SetCurrentPhase(phase string) {
	v.Status.CurrentPhase = phase
}

func (v *KeptnAppVersion) Complete() {
	v.SetEndTime()
}

func (v KeptnAppVersion) GetVersion() string {
	return v.Spec.Version
}

func (v KeptnAppVersion) GetSpanName(phase string) string {
	return fmt.Sprintf("%s.%s.%s.%s", v.Spec.TraceId, v.Spec.AppName, v.Spec.Version, phase)
}

<<<<<<< HEAD
func (v KeptnAppVersion) GenerateTask(traceContextCarrier propagation.MapCarrier, taskDefinition string, checkType common.CheckType) KeptnTask {
	return KeptnTask{
		ObjectMeta: metav1.ObjectMeta{
			Name:        common.GenerateTaskName(checkType, taskDefinition),
			Namespace:   v.Namespace,
			Annotations: traceContextCarrier,
		},
		Spec: KeptnTaskSpec{
			AppVersion:       v.GetVersion(),
			AppName:          v.GetParentName(),
			TaskDefinition:   taskDefinition,
			Parameters:       TaskParameters{},
			SecureParameters: SecureParameters{},
			Type:             checkType,
		},
	}
}

func (v KeptnAppVersion) SetSpanAttributes(span trace.Span) {
	span.SetAttributes(common.AppName.String(v.GetParentName()))
	span.SetAttributes(common.AppVersion.String(v.GetVersion()))
	span.SetAttributes(common.WorkloadVersion.String(v.GetVersion()))
}

func (v KeptnAppVersion) GenerateEvaluation(traceContextCarrier propagation.MapCarrier, evaluationDefinition string, checkType common.CheckType) KeptnEvaluation {
	return KeptnEvaluation{
		ObjectMeta: metav1.ObjectMeta{
			Name:        common.GenerateEvaluationName(checkType, evaluationDefinition),
			Namespace:   v.Namespace,
			Annotations: traceContextCarrier,
		},
		Spec: KeptnEvaluationSpec{
			AppVersion:           v.Spec.Version,
			AppName:              v.Spec.AppName,
			EvaluationDefinition: evaluationDefinition,
			Type:                 checkType,
			RetryInterval: metav1.Duration{
				Duration: 5 * time.Second,
			},
		},
=======
func (v KeptnAppVersion) GetSpanAttributes() []attribute.KeyValue {
	return []attribute.KeyValue{
		common.AppName.String(v.Spec.AppName),
		common.AppVersion.String(v.Spec.Version),
		common.WorkloadVersion.String(v.Spec.PreviousVersion),
		common.WorkloadVersion.String(v.Namespace),
>>>>>>> 847a460f
	}
}<|MERGE_RESOLUTION|>--- conflicted
+++ resolved
@@ -297,7 +297,6 @@
 	return fmt.Sprintf("%s.%s.%s.%s", v.Spec.TraceId, v.Spec.AppName, v.Spec.Version, phase)
 }
 
-<<<<<<< HEAD
 func (v KeptnAppVersion) GenerateTask(traceContextCarrier propagation.MapCarrier, taskDefinition string, checkType common.CheckType) KeptnTask {
 	return KeptnTask{
 		ObjectMeta: metav1.ObjectMeta{
@@ -338,13 +337,14 @@
 				Duration: 5 * time.Second,
 			},
 		},
-=======
+	}
+}
+
 func (v KeptnAppVersion) GetSpanAttributes() []attribute.KeyValue {
 	return []attribute.KeyValue{
 		common.AppName.String(v.Spec.AppName),
 		common.AppVersion.String(v.Spec.Version),
 		common.WorkloadVersion.String(v.Spec.PreviousVersion),
 		common.WorkloadVersion.String(v.Namespace),
->>>>>>> 847a460f
 	}
 }