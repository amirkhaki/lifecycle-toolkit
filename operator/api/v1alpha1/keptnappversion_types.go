--- conflicted
+++ resolved
@@ -102,17 +102,12 @@
 	Items           []KeptnAppVersion `json:"items"`
 }
 
-<<<<<<< HEAD
-func (v KeptnAppVersionList) GetItems() []KeptnAppVersion {
-	return v.Items
-=======
 func (v KeptnAppVersionList) GetItems() []client.Object {
 	var b []client.Object
 	for _, i := range v.Items {
 		b = append(b, &i)
 	}
 	return b
->>>>>>> b6f3f43e
 }
 
 func init() {
@@ -228,7 +223,6 @@
 	return v.Status.Status
 }
 
-<<<<<<< HEAD
 func (v KeptnAppVersion) GetPreDeploymentTasks() []string {
 	return v.Spec.PreDeploymentTasks
 }
@@ -265,8 +259,6 @@
 	return v.Name
 }
 
-=======
->>>>>>> b6f3f43e
 func (v KeptnAppVersion) GetPreviousVersion() string {
 	return v.Spec.PreviousVersion
 }
@@ -311,7 +303,6 @@
 	return fmt.Sprintf("%s.%s.%s.%s", v.Spec.TraceId, v.Spec.AppName, v.Spec.Version, phase)
 }
 
-<<<<<<< HEAD
 func (v KeptnAppVersion) GenerateTask(traceContextCarrier propagation.MapCarrier, taskDefinition string, checkType common.CheckType) KeptnTask {
 	return KeptnTask{
 		ObjectMeta: metav1.ObjectMeta{
@@ -353,10 +344,10 @@
 			},
 		},
 	}
-=======
+}
+
 func (v KeptnAppVersion) GetSpanName(phase string) string {
 	return phase
->>>>>>> b6f3f43e
 }
 
 func (v KeptnAppVersion) GetSpanAttributes() []attribute.KeyValue {
