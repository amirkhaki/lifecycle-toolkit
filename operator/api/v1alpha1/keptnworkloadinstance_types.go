--- conflicted
+++ resolved
@@ -115,17 +115,12 @@
 	SchemeBuilder.Register(&KeptnWorkloadInstance{}, &KeptnWorkloadInstanceList{})
 }
 
-<<<<<<< HEAD
-func (v KeptnWorkloadInstanceList) GetItems() []KeptnWorkloadInstance {
-	return v.Items
-=======
 func (v KeptnWorkloadInstanceList) GetItems() []client.Object {
 	var b []client.Object
 	for _, i := range v.Items {
 		b = append(b, &i)
 	}
 	return b
->>>>>>> b6f3f43e
 }
 
 func (i KeptnWorkloadInstance) IsPreDeploymentCompleted() bool {
@@ -264,7 +259,6 @@
 	return i.Status.Status
 }
 
-<<<<<<< HEAD
 func (v KeptnWorkloadInstance) GetPreDeploymentTasks() []string {
 	return v.Spec.PreDeploymentTasks
 }
@@ -301,8 +295,6 @@
 	return v.Spec.AppName
 }
 
-=======
->>>>>>> b6f3f43e
 func (v KeptnWorkloadInstance) GetPreviousVersion() string {
 	return v.Spec.PreviousVersion
 }
