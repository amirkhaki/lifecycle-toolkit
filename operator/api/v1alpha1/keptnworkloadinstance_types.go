/*
Copyright 2022.

Licensed under the Apache License, Version 2.0 (the "License");
you may not use this file except in compliance with the License.
You may obtain a copy of the License at

    http://www.apache.org/licenses/LICENSE-2.0

Unless required by applicable law or agreed to in writing, software
distributed under the License is distributed on an "AS IS" BASIS,
WITHOUT WARRANTIES OR CONDITIONS OF ANY KIND, either express or implied.
See the License for the specific language governing permissions and
limitations under the License.
*/

package v1alpha1

import (
	"fmt"
	"time"

	"github.com/keptn/lifecycle-toolkit/operator/api/v1alpha1/common"
	"go.opentelemetry.io/otel/attribute"
	"go.opentelemetry.io/otel/propagation"
	"go.opentelemetry.io/otel/trace"
	metav1 "k8s.io/apimachinery/pkg/apis/meta/v1"
)

// EDIT THIS FILE!  THIS IS SCAFFOLDING FOR YOU TO OWN!
// NOTE: json tags are required.  Any new fields you add must have json tags for the fields to be serialized.

// KeptnWorkloadInstanceSpec defines the desired state of KeptnWorkloadInstance
type KeptnWorkloadInstanceSpec struct {
	KeptnWorkloadSpec `json:",inline"`
	WorkloadName      string            `json:"workloadName"`
	PreviousVersion   string            `json:"previousVersion,omitempty"`
	TraceId           map[string]string `json:"traceId,omitempty"`
}

// KeptnWorkloadInstanceStatus defines the observed state of KeptnWorkloadInstance
type KeptnWorkloadInstanceStatus struct {
	// +kubebuilder:default:=Pending
	PreDeploymentStatus common.KeptnState `json:"preDeploymentStatus,omitempty"`
	// +kubebuilder:default:=Pending
	DeploymentStatus common.KeptnState `json:"deploymentStatus,omitempty"`
	// +kubebuilder:default:=Pending
	PreDeploymentEvaluationStatus common.KeptnState `json:"preDeploymentEvaluationStatus,omitempty"`
	// +kubebuilder:default:=Pending
	PostDeploymentEvaluationStatus common.KeptnState `json:"postDeploymentEvaluationStatus,omitempty"`
	// +kubebuilder:default:=Pending
	PostDeploymentStatus               common.KeptnState  `json:"postDeploymentStatus,omitempty"`
	PreDeploymentTaskStatus            []TaskStatus       `json:"preDeploymentTaskStatus,omitempty"`
	PostDeploymentTaskStatus           []TaskStatus       `json:"postDeploymentTaskStatus,omitempty"`
	PreDeploymentEvaluationTaskStatus  []EvaluationStatus `json:"preDeploymentEvaluationTaskStatus,omitempty"`
	PostDeploymentEvaluationTaskStatus []EvaluationStatus `json:"postDeploymentEvaluationTaskStatus,omitempty"`
	StartTime                          metav1.Time        `json:"startTime,omitempty"`
	EndTime                            metav1.Time        `json:"endTime,omitempty"`
	CurrentPhase                       string             `json:"currentPhase,omitempty"`
	// +kubebuilder:default:=Pending
	Status common.KeptnState `json:"status,omitempty"`
}

type TaskStatus struct {
	TaskDefinitionName string `json:"taskDefinitionName,omitempty"`
	// +kubebuilder:default:=Pending
	Status    common.KeptnState `json:"status,omitempty"`
	TaskName  string            `json:"taskName,omitempty"`
	StartTime metav1.Time       `json:"startTime,omitempty"`
	EndTime   metav1.Time       `json:"endTime,omitempty"`
}

type EvaluationStatus struct {
	EvaluationDefinitionName string `json:"evaluationDefinitionName,omitempty"`
	// +kubebuilder:default:=Pending
	Status         common.KeptnState `json:"status,omitempty"`
	EvaluationName string            `json:"evaluationName,omitempty"`
	StartTime      metav1.Time       `json:"startTime,omitempty"`
	EndTime        metav1.Time       `json:"endTime,omitempty"`
}

//+kubebuilder:object:root=true
//+kubebuilder:resource:path=keptnworkloadinstances,shortName=kwi
//+kubebuilder:subresource:status
// +kubebuilder:printcolumn:name="AppName",type=string,JSONPath=`.spec.app`
// +kubebuilder:printcolumn:name="WorkloadName",type=string,JSONPath=`.spec.workloadName`
// +kubebuilder:printcolumn:name="WorkloadVersion",type=string,JSONPath=`.spec.version`
// +kubebuilder:printcolumn:name="Phase",type=string,JSONPath=`.status.currentPhase`
// +kubebuilder:printcolumn:name="PreDeploymentStatus",priority=1,type=string,JSONPath=`.status.preDeploymentStatus`
// +kubebuilder:printcolumn:name="PreDeploymentEvaluationStatus",priority=1,type=string,JSONPath=`.status.preDeploymentEvaluationStatus`
// +kubebuilder:printcolumn:name="DeploymentStatus",type=string,priority=1,JSONPath=`.status.deploymentStatus`
// +kubebuilder:printcolumn:name="PostDeploymentStatus",type=string,priority=1,JSONPath=`.status.postDeploymentStatus`
// +kubebuilder:printcolumn:name="PostDeploymentEvaluationStatus",priority=1,type=string,JSONPath=`.status.postDeploymentEvaluationStatus`

// KeptnWorkloadInstance is the Schema for the keptnworkloadinstances API
type KeptnWorkloadInstance struct {
	metav1.TypeMeta   `json:",inline"`
	metav1.ObjectMeta `json:"metadata,omitempty"`

	Spec   KeptnWorkloadInstanceSpec   `json:"spec,omitempty"`
	Status KeptnWorkloadInstanceStatus `json:"status,omitempty"`
}

//+kubebuilder:object:root=true

// KeptnWorkloadInstanceList contains a list of KeptnWorkloadInstance
type KeptnWorkloadInstanceList struct {
	metav1.TypeMeta `json:",inline"`
	metav1.ListMeta `json:"metadata,omitempty"`
	Items           []KeptnWorkloadInstance `json:"items"`
}

func init() {
	SchemeBuilder.Register(&KeptnWorkloadInstance{}, &KeptnWorkloadInstanceList{})
}

func (v KeptnWorkloadInstanceList) GetItems() []KeptnWorkloadInstance {
	return v.Items
}

func (i KeptnWorkloadInstance) IsPreDeploymentCompleted() bool {
	return i.Status.PreDeploymentStatus.IsCompleted()
}

func (v KeptnWorkloadInstance) IsPreDeploymentEvaluationCompleted() bool {
	return v.Status.PreDeploymentEvaluationStatus.IsCompleted()
}

func (i KeptnWorkloadInstance) IsPreDeploymentSucceeded() bool {
	return i.Status.PreDeploymentStatus.IsSucceeded()
}

func (i KeptnWorkloadInstance) IsPreDeploymentFailed() bool {
	return i.Status.PreDeploymentStatus.IsFailed()
}

func (v KeptnWorkloadInstance) IsPreDeploymentEvaluationSucceeded() bool {
	return v.Status.PreDeploymentEvaluationStatus.IsSucceeded()
}

func (v KeptnWorkloadInstance) IsPreDeploymentEvaluationFailed() bool {
	return v.Status.PreDeploymentEvaluationStatus.IsFailed()
}

func (i KeptnWorkloadInstance) IsPostDeploymentCompleted() bool {
	return i.Status.PostDeploymentStatus.IsCompleted()
}

func (v KeptnWorkloadInstance) IsPostDeploymentEvaluationCompleted() bool {
	return v.Status.PostDeploymentEvaluationStatus.IsCompleted()
}

func (i KeptnWorkloadInstance) IsPostDeploymentSucceeded() bool {
	return i.Status.PostDeploymentStatus.IsSucceeded()
}

func (i KeptnWorkloadInstance) IsPostDeploymentFailed() bool {
	return i.Status.PostDeploymentStatus.IsFailed()
}

func (v KeptnWorkloadInstance) IsPostDeploymentEvaluationSucceeded() bool {
	return v.Status.PostDeploymentEvaluationStatus.IsSucceeded()
}

func (v KeptnWorkloadInstance) IsPostDeploymentEvaluationFailed() bool {
	return v.Status.PostDeploymentEvaluationStatus.IsFailed()
}

func (i KeptnWorkloadInstance) IsDeploymentCompleted() bool {
	return i.Status.DeploymentStatus.IsCompleted()
}

func (i KeptnWorkloadInstance) IsDeploymentSucceeded() bool {
	return i.Status.DeploymentStatus.IsSucceeded()
}

func (i KeptnWorkloadInstance) IsDeploymentFailed() bool {
	return i.Status.DeploymentStatus.IsFailed()
}

func (i *KeptnWorkloadInstance) SetStartTime() {
	if i.Status.StartTime.IsZero() {
		i.Status.StartTime = metav1.NewTime(time.Now().UTC())
	}
}

func (i *KeptnWorkloadInstance) SetEndTime() {
	if i.Status.EndTime.IsZero() {
		i.Status.EndTime = metav1.NewTime(time.Now().UTC())
	}
}

func (i *KeptnWorkloadInstance) IsStartTimeSet() bool {
	return !i.Status.StartTime.IsZero()
}

func (i *KeptnWorkloadInstance) IsEndTimeSet() bool {
	return !i.Status.EndTime.IsZero()
}

func (i *TaskStatus) SetStartTime() {
	if i.StartTime.IsZero() {
		i.StartTime = metav1.NewTime(time.Now().UTC())
	}
}

func (i *TaskStatus) SetEndTime() {
	if i.EndTime.IsZero() {
		i.EndTime = metav1.NewTime(time.Now().UTC())
	}
}

func (i *EvaluationStatus) SetStartTime() {
	if i.StartTime.IsZero() {
		i.StartTime = metav1.NewTime(time.Now().UTC())
	}
}

func (i *EvaluationStatus) SetEndTime() {
	if i.EndTime.IsZero() {
		i.EndTime = metav1.NewTime(time.Now().UTC())
	}
}

func (i KeptnWorkloadInstance) GetActiveMetricsAttributes() []attribute.KeyValue {
	return []attribute.KeyValue{
		common.AppName.String(i.Spec.AppName),
		common.WorkloadName.String(i.Spec.WorkloadName),
		common.WorkloadVersion.String(i.Spec.Version),
		common.WorkloadNamespace.String(i.Namespace),
	}
}

func (i KeptnWorkloadInstance) GetMetricsAttributes() []attribute.KeyValue {
	return []attribute.KeyValue{
		common.AppName.String(i.Spec.AppName),
		common.WorkloadName.String(i.Spec.WorkloadName),
		common.WorkloadVersion.String(i.Spec.Version),
		common.WorkloadNamespace.String(i.Namespace),
		common.WorkloadStatus.String(string(i.Status.Status)),
	}
}

func (i KeptnWorkloadInstance) GetDurationMetricsAttributes() []attribute.KeyValue {
	return []attribute.KeyValue{
		common.AppName.String(i.Spec.AppName),
		common.WorkloadName.String(i.Spec.WorkloadName),
		common.WorkloadVersion.String(i.Spec.Version),
		common.WorkloadPreviousVersion.String(i.Spec.PreviousVersion),
	}
}

func (i KeptnWorkloadInstance) GetState() common.KeptnState {
	return i.Status.Status
}

func (v KeptnWorkloadInstance) GetPreDeploymentTasks() []string {
	return v.Spec.PreDeploymentTasks
}

func (v KeptnWorkloadInstance) GetPostDeploymentTasks() []string {
	return v.Spec.PostDeploymentTasks
}

func (v KeptnWorkloadInstance) GetPreDeploymentTaskStatus() []TaskStatus {
	return v.Status.PreDeploymentTaskStatus
}

func (v KeptnWorkloadInstance) GetPostDeploymentTaskStatus() []TaskStatus {
	return v.Status.PostDeploymentTaskStatus
}

func (v KeptnWorkloadInstance) GetPreDeploymentEvaluations() []string {
	return v.Spec.PreDeploymentEvaluations
}

func (v KeptnWorkloadInstance) GetPostDeploymentEvaluations() []string {
	return v.Spec.PostDeploymentEvaluations
}

func (v KeptnWorkloadInstance) GetPreDeploymentEvaluationTaskStatus() []EvaluationStatus {
	return v.Status.PreDeploymentEvaluationTaskStatus
}

func (v KeptnWorkloadInstance) GetPostDeploymentEvaluationTaskStatus() []EvaluationStatus {
	return v.Status.PostDeploymentEvaluationTaskStatus
}

func (v KeptnWorkloadInstance) GetAppName() string {
	return v.Spec.AppName
}

func (v KeptnWorkloadInstance) GetPreviousVersion() string {
	return v.Spec.PreviousVersion
}

func (v KeptnWorkloadInstance) GetParentName() string {
	return v.Spec.AppName
}

func (v KeptnWorkloadInstance) GetNamespace() string {
	return v.Namespace
}

func (i KeptnWorkloadInstance) GetStartTime() time.Time {
	return i.Status.StartTime.Time
}

func (i KeptnWorkloadInstance) GetEndTime() time.Time {
	return i.Status.EndTime.Time
}

func (i *KeptnWorkloadInstance) SetState(state common.KeptnState) {
	i.Status.Status = state
}

func (i KeptnWorkloadInstance) GetCurrentPhase() string {
	return i.Status.CurrentPhase
}

func (i *KeptnWorkloadInstance) SetCurrentPhase(phase string) {
	i.Status.CurrentPhase = phase
}

func (i *KeptnWorkloadInstance) Complete() {
	i.SetEndTime()
}

func (i KeptnWorkloadInstance) GetVersion() string {
	return i.Spec.Version
}

func (v KeptnWorkloadInstance) GetSpanName(phase string) string {
	return fmt.Sprintf("%s.%s.%s.%s", v.Spec.TraceId, v.Spec.AppName, v.Spec.Version, phase)
}

<<<<<<< HEAD
func (v KeptnWorkloadInstance) GenerateTask(traceContextCarrier propagation.MapCarrier, taskDefinition string, checkType common.CheckType) KeptnTask {
	return KeptnTask{
		ObjectMeta: metav1.ObjectMeta{
			Name:        common.GenerateTaskName(checkType, taskDefinition),
			Namespace:   v.Namespace,
			Annotations: traceContextCarrier,
		},
		Spec: KeptnTaskSpec{
			AppName:          v.GetAppName(),
			WorkloadVersion:  v.GetParentName(),
			Workload:         v.GetVersion(),
			TaskDefinition:   taskDefinition,
			Parameters:       TaskParameters{},
			SecureParameters: SecureParameters{},
			Type:             checkType,
		},
	}
}

func (v KeptnWorkloadInstance) SetSpanAttributes(span trace.Span) {
	span.SetAttributes(common.AppName.String(v.GetAppName()))
	span.SetAttributes(common.WorkloadName.String(v.GetParentName()))
	span.SetAttributes(common.WorkloadVersion.String(v.GetVersion()))
}

func (v KeptnWorkloadInstance) GenerateEvaluation(traceContextCarrier propagation.MapCarrier, evaluationDefinition string, checkType common.CheckType) KeptnEvaluation {
	return KeptnEvaluation{
		ObjectMeta: metav1.ObjectMeta{
			Name:        common.GenerateEvaluationName(checkType, evaluationDefinition),
			Namespace:   v.Namespace,
			Annotations: traceContextCarrier,
		},
		Spec: KeptnEvaluationSpec{
			AppVersion:           v.Spec.Version,
			AppName:              v.Spec.AppName,
			EvaluationDefinition: evaluationDefinition,
			Type:                 checkType,
			RetryInterval: metav1.Duration{
				Duration: 5 * time.Second,
			},
		},
=======
func (i KeptnWorkloadInstance) GetSpanAttributes() []attribute.KeyValue {
	return []attribute.KeyValue{
		common.AppName.String(i.Spec.AppName),
		common.WorkloadName.String(i.Spec.WorkloadName),
		common.WorkloadVersion.String(i.Spec.Version),
		common.WorkloadNamespace.String(i.Namespace),
>>>>>>> 847a460f
	}
}<|MERGE_RESOLUTION|>--- conflicted
+++ resolved
@@ -334,7 +334,6 @@
 	return fmt.Sprintf("%s.%s.%s.%s", v.Spec.TraceId, v.Spec.AppName, v.Spec.Version, phase)
 }
 
-<<<<<<< HEAD
 func (v KeptnWorkloadInstance) GenerateTask(traceContextCarrier propagation.MapCarrier, taskDefinition string, checkType common.CheckType) KeptnTask {
 	return KeptnTask{
 		ObjectMeta: metav1.ObjectMeta{
@@ -376,13 +375,14 @@
 				Duration: 5 * time.Second,
 			},
 		},
-=======
+	}
+}
+
 func (i KeptnWorkloadInstance) GetSpanAttributes() []attribute.KeyValue {
 	return []attribute.KeyValue{
 		common.AppName.String(i.Spec.AppName),
 		common.WorkloadName.String(i.Spec.WorkloadName),
 		common.WorkloadVersion.String(i.Spec.Version),
 		common.WorkloadNamespace.String(i.Namespace),
->>>>>>> 847a460f
 	}
 }