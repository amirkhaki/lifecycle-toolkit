/*
Copyright 2022.

Licensed under the Apache License, Version 2.0 (the "License");
you may not use this file except in compliance with the License.
You may obtain a copy of the License at

    http://www.apache.org/licenses/LICENSE-2.0

Unless required by applicable law or agreed to in writing, software
distributed under the License is distributed on an "AS IS" BASIS,
WITHOUT WARRANTIES OR CONDITIONS OF ANY KIND, either express or implied.
See the License for the specific language governing permissions and
limitations under the License.
*/

package main

import (
	"context"
	"flag"
	"fmt"
	"log"
	"net/http"
	"time"

	"github.com/kelseyhightower/envconfig"
	"google.golang.org/grpc"
	"google.golang.org/grpc/credentials/insecure"

	"github.com/keptn/lifecycle-toolkit/operator/controllers/keptnappversion"

	"github.com/keptn/lifecycle-toolkit/operator/api/v1alpha1/common"

	"github.com/keptn/lifecycle-toolkit/operator/controllers/keptnworkload"
	"github.com/keptn/lifecycle-toolkit/operator/controllers/keptnworkloadinstance"

	"github.com/prometheus/client_golang/prometheus/promhttp"

	"github.com/keptn/lifecycle-toolkit/operator/controllers/keptnapp"
	"github.com/keptn/lifecycle-toolkit/operator/controllers/keptnevaluation"
	"github.com/keptn/lifecycle-toolkit/operator/controllers/keptntask"
	"github.com/keptn/lifecycle-toolkit/operator/controllers/keptntaskdefinition"

	"go.opentelemetry.io/otel"
	"go.opentelemetry.io/otel/exporters/stdout/stdouttrace"
	"go.opentelemetry.io/otel/propagation"
	"go.opentelemetry.io/otel/sdk/resource"
	"go.opentelemetry.io/otel/sdk/trace"
	semconv "go.opentelemetry.io/otel/semconv/v1.4.0"

	controllercommon "github.com/keptn/lifecycle-toolkit/operator/controllers/common"

	"os"

	"go.opentelemetry.io/otel/exporters/otlp/otlptrace/otlptracegrpc"
	otelprom "go.opentelemetry.io/otel/exporters/prometheus"
	"go.opentelemetry.io/otel/metric/instrument"
	"go.opentelemetry.io/otel/metric/unit"
	"go.opentelemetry.io/otel/sdk/metric"

	"sigs.k8s.io/controller-runtime/pkg/webhook"

	// Import all Kubernetes client auth plugins (e.g. Azure, GCP, OIDC, etc.)
	// to ensure that exec-entrypoint and run can make use of them.
	_ "k8s.io/client-go/plugin/pkg/client/auth"

	"k8s.io/apimachinery/pkg/runtime"
	utilruntime "k8s.io/apimachinery/pkg/util/runtime"
	clientgoscheme "k8s.io/client-go/kubernetes/scheme"
	ctrl "sigs.k8s.io/controller-runtime"
	"sigs.k8s.io/controller-runtime/pkg/healthz"
	"sigs.k8s.io/controller-runtime/pkg/log/zap"

	lifecyclev1alpha1 "github.com/keptn/lifecycle-toolkit/operator/api/v1alpha1"

	"github.com/keptn/lifecycle-toolkit/operator/webhooks"
	//+kubebuilder:scaffold:imports
)

var (
	scheme       = runtime.NewScheme()
	setupLog     = ctrl.Log.WithName("setup")
	gitCommit    string
	buildTime    string
	buildVersion string
)

func init() {
	utilruntime.Must(clientgoscheme.AddToScheme(scheme))
	utilruntime.Must(lifecyclev1alpha1.AddToScheme(scheme))
	//+kubebuilder:scaffold:scheme
}

type envConfig struct {
	OTelCollectorURL string `envconfig:"OTEL_COLLECTOR_URL" default:""`
}

func main() {
	var env envConfig
	if err := envconfig.Process("", &env); err != nil {
		log.Fatalf("Failed to process env var: %s", err)
	}
	var metricsAddr string
	var enableLeaderElection bool
	var disableWebhook bool
	var probeAddr string
	flag.StringVar(&metricsAddr, "metrics-bind-address", ":8080", "The address the metric endpoint binds to.")
	flag.StringVar(&probeAddr, "health-probe-bind-address", ":8081", "The address the probe endpoint binds to.")

	// OTEL SETUP
	// The exporter embeds a default OpenTelemetry Reader and
	// implements prometheus.Collector, allowing it to be used as
	// both a Reader and Collector.

	exporter, err := otelprom.New()
	if err != nil {
		setupLog.Error(err, "unable to start OTel")
	}
	provider := metric.NewMeterProvider(metric.WithReader(exporter))
	meter := provider.Meter("keptn/task")
	deploymentCount, err := meter.SyncInt64().Counter("keptn.deployment.count", instrument.WithDescription("a simple counter for Keptn Deployments"))
	if err != nil {
		setupLog.Error(err, "unable to start OTel")
	}
	deploymentDuration, err := meter.SyncFloat64().Histogram("keptn.deployment.duration", instrument.WithDescription("a histogram of duration for Keptn Deployments"), instrument.WithUnit(unit.Unit("s")))
	if err != nil {
		setupLog.Error(err, "unable to start OTel")
	}
	deploymentActiveGauge, err := meter.AsyncInt64().Gauge("keptn.deployment.active", instrument.WithDescription("a gauge keeping track of the currently active Keptn Deployments"))
	if err != nil {
		setupLog.Error(err, "unable to start OTel")
	}
	taskCount, err := meter.SyncInt64().Counter("keptn.task.count", instrument.WithDescription("a simple counter for Keptn Tasks"))
	if err != nil {
		setupLog.Error(err, "unable to start OTel")
	}
	taskDuration, err := meter.SyncFloat64().Histogram("keptn.task.duration", instrument.WithDescription("a histogram of duration for Keptn Tasks"), instrument.WithUnit(unit.Unit("s")))
	if err != nil {
		setupLog.Error(err, "unable to start OTel")
	}
	taskActiveGauge, err := meter.AsyncInt64().Gauge("keptn.task.active", instrument.WithDescription("a simple counter of active Keptn Tasks"))
	if err != nil {
		setupLog.Error(err, "unable to start OTel")
	}
	appCount, err := meter.SyncInt64().Counter("keptn.app.count", instrument.WithDescription("a simple counter for Keptn Apps"))
	if err != nil {
		setupLog.Error(err, "unable to start OTel")
	}
	appDuration, err := meter.SyncFloat64().Histogram("keptn.app.duration", instrument.WithDescription("a histogram of duration for Keptn Apps"), instrument.WithUnit(unit.Unit("s")))
	if err != nil {
		setupLog.Error(err, "unable to start OTel")
	}
	appActiveGauge, err := meter.AsyncInt64().Gauge("keptn.app.active", instrument.WithDescription("a simple counter of active Keptn Apps"))
	if err != nil {
		setupLog.Error(err, "unable to start OTel")
	}
	evaluationCount, err := meter.SyncInt64().Counter("keptn.evaluation.count", instrument.WithDescription("a simple counter for Keptn Evaluations"))
	if err != nil {
		setupLog.Error(err, "unable to start OTel")
	}
	evaluationDuration, err := meter.SyncFloat64().Histogram("keptn.evaluation.duration", instrument.WithDescription("a histogram of duration for Keptn Evaluations"), instrument.WithUnit(unit.Unit("s")))
	if err != nil {
		setupLog.Error(err, "unable to start OTel")
	}
	evaluationActiveGauge, err := meter.AsyncInt64().Gauge("keptn.evaluation.active", instrument.WithDescription("a simple counter of active Keptn Evaluations"))
	if err != nil {
		setupLog.Error(err, "unable to start OTel")
	}
	appDeploymentIntervalGauge, err := meter.AsyncFloat64().Gauge("keptn.app.deploymentinterval", instrument.WithDescription("a gauge of the interval between deployments"))
	if err != nil {
		setupLog.Error(err, "unable to start OTel")
	}

	appDeploymentDurationGauge, err := meter.AsyncFloat64().Gauge("keptn.app.deploymentduration", instrument.WithDescription("a gauge of the duration of deployments"))
	if err != nil {
		setupLog.Error(err, "unable to start OTel")
	}

	workloadDeploymentIntervalGauge, err := meter.AsyncFloat64().Gauge("keptn.deployment.deploymentinterval", instrument.WithDescription("a gauge of the interval between deployments"))
	if err != nil {
		setupLog.Error(err, "unable to start OTel")
	}

	workloadDeploymentDurationGauge, err := meter.AsyncFloat64().Gauge("keptn.deployment.deploymentduration", instrument.WithDescription("a gauge of the duration of deployments"))
	if err != nil {
		setupLog.Error(err, "unable to start OTel")
	}

	meters := common.KeptnMeters{
		TaskCount:          taskCount,
		TaskDuration:       taskDuration,
		DeploymentCount:    deploymentCount,
		DeploymentDuration: deploymentDuration,
		AppCount:           appCount,
		AppDuration:        appDuration,
		EvaluationCount:    evaluationCount,
		EvaluationDuration: evaluationDuration,
	}

	// Start the prometheus HTTP server and pass the exporter Collector to it
	go serveMetrics()

	// As recommended by the kubebuilder docs, webhook registration should be disabled if running locally. See https://book.kubebuilder.io/cronjob-tutorial/running.html#running-webhooks-locally for reference
	flag.BoolVar(&disableWebhook, "disable-webhook", false, "Disable the registration of webhooks.")
	flag.BoolVar(&enableLeaderElection, "leader-elect", false,
		"Enable leader election for controller manager. "+
			"Enabling this will ensure there is only one active controller manager.")
	opts := zap.Options{
		Development: true,
	}
	opts.BindFlags(flag.CommandLine)
	flag.Parse()

	ctrl.SetLogger(zap.New(zap.UseFlagOptions(&opts)))

	// Enabling OTel
	tpOptions, err := getOTelTracerProviderOptions(env)
	if err != nil {
		setupLog.Error(err, "unable to initialize OTel tracer options")
	}

	tp := trace.NewTracerProvider(tpOptions...)

	defer func() {
		if err := tp.Shutdown(context.Background()); err != nil {
			setupLog.Error(err, "unable to shutdown  OTel exporter")
			os.Exit(1)
		}
	}()
	otel.SetTracerProvider(tp)
	otel.SetTextMapPropagator(propagation.NewCompositeTextMapPropagator(propagation.TraceContext{}, propagation.Baggage{}))

	mgr, err := ctrl.NewManager(ctrl.GetConfigOrDie(), ctrl.Options{
		Scheme:                 scheme,
		MetricsBindAddress:     metricsAddr,
		Port:                   9443,
		HealthProbeBindAddress: probeAddr,
		LeaderElection:         enableLeaderElection,
		LeaderElectionID:       "6b866dd9.keptn.sh",
		// LeaderElectionReleaseOnCancel defines if the leader should step down voluntarily
		// when the Manager ends. This requires the binary to immediately end when the
		// Manager is stopped, otherwise, this setting is unsafe. Setting this significantly
		// speeds up voluntary leader transitions as the new leader don't have to wait
		// LeaseDuration time first.
		//
		// In the default scaffold provided, the program ends immediately after
		// the manager stops, so would be fine to enable this option. However,
		// if you are doing or is intended to do any operation such as perform cleanups
		// after the manager stops then its usage might be unsafe.
		// LeaderElectionReleaseOnCancel: true,
	})
	if err != nil {
		setupLog.Error(err, "unable to start manager")
		os.Exit(1)
	}

	spanHandler := &controllercommon.SpanHandler{}

	if !disableWebhook {
		mgr.GetWebhookServer().Register("/mutate-v1-pod", &webhook.Admission{
			Handler: &webhooks.PodMutatingWebhook{
				Client:   mgr.GetClient(),
				Tracer:   otel.Tracer("keptn/webhook"),
				Recorder: mgr.GetEventRecorderFor("keptn/webhook"),
				Log:      ctrl.Log.WithName("Mutating Webhook"),
			}})
	}
	taskReconciler := &keptntask.KeptnTaskReconciler{
		Client:   mgr.GetClient(),
		Scheme:   mgr.GetScheme(),
		Log:      ctrl.Log.WithName("KeptnTask Controller"),
		Recorder: mgr.GetEventRecorderFor("keptntask-controller"),
		Meters:   meters,
		Tracer:   otel.Tracer("keptn/operator/task"),
	}
	if err = (taskReconciler).SetupWithManager(mgr); err != nil {
		setupLog.Error(err, "unable to create controller", "controller", "KeptnTask")
		os.Exit(1)
	}

	taskDefinitionReconciler := &keptntaskdefinition.KeptnTaskDefinitionReconciler{
		Client:   mgr.GetClient(),
		Scheme:   mgr.GetScheme(),
		Log:      ctrl.Log.WithName("KeptnTaskDefinition Controller"),
		Recorder: mgr.GetEventRecorderFor("keptntaskdefinition-controller"),
	}
	if err = (taskDefinitionReconciler).SetupWithManager(mgr); err != nil {
		setupLog.Error(err, "unable to create controller", "controller", "KeptnTaskDefinition")
		os.Exit(1)
	}

	appReconciler := &keptnapp.KeptnAppReconciler{
		Client:   mgr.GetClient(),
		Scheme:   mgr.GetScheme(),
		Log:      ctrl.Log.WithName("KeptnApp Controller"),
		Recorder: mgr.GetEventRecorderFor("keptnapp-controller"),
		Tracer:   otel.Tracer("keptn/operator/app"),
	}
	if err = (appReconciler).SetupWithManager(mgr); err != nil {
		setupLog.Error(err, "unable to create controller", "controller", "KeptnApp")
		os.Exit(1)
	}

	workloadReconciler := &keptnworkload.KeptnWorkloadReconciler{
		Client:   mgr.GetClient(),
		Scheme:   mgr.GetScheme(),
		Log:      ctrl.Log.WithName("KeptnWorkload Controller"),
		Recorder: mgr.GetEventRecorderFor("keptnworkload-controller"),
		Tracer:   otel.Tracer("keptn/operator/workload"),
	}
	if err = (workloadReconciler).SetupWithManager(mgr); err != nil {
		setupLog.Error(err, "unable to create controller", "controller", "KeptnWorkload")
		os.Exit(1)
	}

	workloadInstanceReconciler := &keptnworkloadinstance.KeptnWorkloadInstanceReconciler{
		Client:      mgr.GetClient(),
		Scheme:      mgr.GetScheme(),
		Log:         ctrl.Log.WithName("KeptnWorkloadInstance Controller"),
		Recorder:    mgr.GetEventRecorderFor("keptnworkloadinstance-controller"),
		Meters:      meters,
		Tracer:      otel.Tracer("keptn/operator/workloadinstance"),
		SpanHandler: spanHandler,
	}
	if err = (workloadInstanceReconciler).SetupWithManager(mgr); err != nil {
		setupLog.Error(err, "unable to create controller", "controller", "KeptnWorkloadInstance")
		os.Exit(1)
	}

	appVersionReconciler := &keptnappversion.KeptnAppVersionReconciler{
		Client:      mgr.GetClient(),
		Scheme:      mgr.GetScheme(),
		Log:         ctrl.Log.WithName("KeptnAppVersion Controller"),
		Recorder:    mgr.GetEventRecorderFor("keptnappversion-controller"),
		Tracer:      otel.Tracer("keptn/operator/appversion"),
		Meters:      meters,
		SpanHandler: spanHandler,
	}
	if err = (appVersionReconciler).SetupWithManager(mgr); err != nil {
		setupLog.Error(err, "unable to create controller", "controller", "KeptnAppVersion")
		os.Exit(1)
	}

	evaluationReconciler := &keptnevaluation.KeptnEvaluationReconciler{
		Client:   mgr.GetClient(),
		Scheme:   mgr.GetScheme(),
		Log:      ctrl.Log.WithName("KeptnEvaluation Controller"),
		Recorder: mgr.GetEventRecorderFor("keptnevaluation-controller"),
		Tracer:   otel.Tracer("keptn/operator/evaluation"),
		Meters:   meters,
	}
	if err = (evaluationReconciler).SetupWithManager(mgr); err != nil {
		setupLog.Error(err, "unable to create controller", "controller", "KeptnEvaluation")
		os.Exit(1)
	}
	//+kubebuilder:scaffold:builder

	err = meter.RegisterCallback(
		[]instrument.Asynchronous{
			deploymentActiveGauge,
			taskActiveGauge,
			appActiveGauge,
			evaluationActiveGauge,
			appDeploymentIntervalGauge,
			appDeploymentDurationGauge,
			workloadDeploymentIntervalGauge,
			workloadDeploymentDurationGauge,
		},
		func(ctx context.Context) {
			activeDeployments, err := controllercommon.GetActiveInstances(ctx, mgr.GetClient(), &lifecyclev1alpha1.KeptnWorkloadInstanceList{})
			if err != nil {
				setupLog.Error(err, "unable to gather active deployments")
			}
			for _, val := range activeDeployments {
				deploymentActiveGauge.Observe(ctx, val.Value, val.Attributes...)
			}

<<<<<<< HEAD
			activeApps, err := controllercommon.GetActiveInstances(ctx, mgr.GetClient(), &lifecyclev1alpha1.KeptnAppList{})
=======
			activeApps, err := controllercommon.GetActiveInstances(ctx, mgr.GetClient(), &lifecyclev1alpha1.KeptnAppVersionList{})
>>>>>>> b6f3f43e
			if err != nil {
				setupLog.Error(err, "unable to gather active apps")
			}
			for _, val := range activeApps {
				appActiveGauge.Observe(ctx, val.Value, val.Attributes...)
			}

			activeTasks, err := taskReconciler.GetActiveTasks(ctx)
			if err != nil {
				setupLog.Error(err, "unable to gather active tasks")
			}
			for _, val := range activeTasks {
				taskActiveGauge.Observe(ctx, val.Value, val.Attributes...)
			}

			activeEvaluations, err := evaluationReconciler.GetActiveEvaluations(ctx)
			if err != nil {
				setupLog.Error(err, "unable to gather active evaluations")
			}
			for _, val := range activeEvaluations {
				evaluationActiveGauge.Observe(ctx, val.Value, val.Attributes...)
			}

<<<<<<< HEAD
			appDeploymentInterval, err := controllercommon.GetDeploymentInterval(ctx, mgr.GetClient(), &lifecyclev1alpha1.KeptnAppList{}, &lifecyclev1alpha1.KeptnApp{})
=======
			appDeploymentInterval, err := controllercommon.GetDeploymentInterval(ctx, mgr.GetClient(), &lifecyclev1alpha1.KeptnAppVersionList{}, &lifecyclev1alpha1.KeptnAppVersion{})
>>>>>>> b6f3f43e
			if err != nil {
				setupLog.Error(err, "unable to gather app deployment intervals")
			}
			for _, val := range appDeploymentInterval {
				appDeploymentIntervalGauge.Observe(ctx, val.Value, val.Attributes...)
			}

<<<<<<< HEAD
			appDeploymentDuration, err := controllercommon.GetDeploymentDuration(ctx, mgr.GetClient(), &lifecyclev1alpha1.KeptnAppList{})
=======
			appDeploymentDuration, err := controllercommon.GetDeploymentDuration(ctx, mgr.GetClient(), &lifecyclev1alpha1.KeptnAppVersionList{})
>>>>>>> b6f3f43e
			if err != nil {
				setupLog.Error(err, "unable to gather app deployment durations")
			}
			for _, val := range appDeploymentDuration {
				appDeploymentDurationGauge.Observe(ctx, val.Value, val.Attributes...)
			}

			workloadDeploymentInterval, err := controllercommon.GetDeploymentInterval(ctx, mgr.GetClient(), &lifecyclev1alpha1.KeptnWorkloadInstanceList{}, &lifecyclev1alpha1.KeptnWorkloadInstance{})
			if err != nil {
				setupLog.Error(err, "unable to gather workload deployment intervals")
			}
			for _, val := range workloadDeploymentInterval {
				workloadDeploymentIntervalGauge.Observe(ctx, val.Value, val.Attributes...)
			}

			workloadDeploymentDuration, err := controllercommon.GetDeploymentDuration(ctx, mgr.GetClient(), &lifecyclev1alpha1.KeptnWorkloadInstanceList{})
			if err != nil {
				setupLog.Error(err, "unable to gather workload deployment durations")
			}
			for _, val := range workloadDeploymentDuration {
				workloadDeploymentDurationGauge.Observe(ctx, val.Value, val.Attributes...)
			}

		})
	if err != nil {
		fmt.Println("Failed to register callback")
		panic(err)
	}

	if err := mgr.AddHealthzCheck("healthz", healthz.Ping); err != nil {
		setupLog.Error(err, "unable to set up health check")
		os.Exit(1)
	}
	if err := mgr.AddReadyzCheck("readyz", healthz.Ping); err != nil {
		setupLog.Error(err, "unable to set up ready check")
		os.Exit(1)
	}

	setupLog.Info("starting manager")
	setupLog.Info("Keptn lifecycle operator is alive")
	if err := mgr.Start(ctrl.SetupSignalHandler()); err != nil {
		setupLog.Error(err, "problem running manager")
		os.Exit(1)
	}
}

func getOTelTracerProviderOptions(env envConfig) ([]trace.TracerProviderOption, error) {
	tracerProviderOptions := []trace.TracerProviderOption{}

	stdOutExp, err := newStdOutExporter()
	if err != nil {
		return nil, fmt.Errorf("could not create stdout OTel exporter: %w", err)
	}
	tracerProviderOptions = append(tracerProviderOptions, trace.WithBatcher(stdOutExp))

	if env.OTelCollectorURL != "" {
		// try to set OTel exporter for Jaeger
		otelExporter, err := newOTelExporter(env)
		if err != nil {
			// log the error, but do not break if Jaeger exporter cannot be created
			setupLog.Error(err, "Could not set up OTel exporter")
		} else if otelExporter != nil {
			tracerProviderOptions = append(tracerProviderOptions, trace.WithBatcher(otelExporter))
		}
	}
	tracerProviderOptions = append(tracerProviderOptions, trace.WithResource(newResource()))

	return tracerProviderOptions, nil
}

func newStdOutExporter() (trace.SpanExporter, error) {
	return stdouttrace.New(
		// Use human readable output.
		stdouttrace.WithPrettyPrint(),
		// Do not print timestamps for the demo.
		stdouttrace.WithoutTimestamps(),
	)
}

func newOTelExporter(env envConfig) (trace.SpanExporter, error) {
	ctx, cancel := context.WithTimeout(context.TODO(), 3*time.Second)
	defer cancel()
	conn, err := grpc.DialContext(ctx, env.OTelCollectorURL, grpc.WithTransportCredentials(insecure.NewCredentials()), grpc.WithBlock())
	if err != nil {
		return nil, fmt.Errorf("failed to create gRPC connection to collector at %s: %w", env.OTelCollectorURL, err)
	}
	traceExporter, err := otlptracegrpc.New(ctx, otlptracegrpc.WithGRPCConn(conn))
	if err != nil {
		return nil, fmt.Errorf("failed to create trace exporter: %w", err)
	}
	return traceExporter, nil
}

func newResource() *resource.Resource {
	r := resource.NewWithAttributes(
		semconv.SchemaURL,
		semconv.TelemetrySDKLanguageGo,
		semconv.ServiceNameKey.String("keptn-lifecycle-operator"),
		semconv.ServiceVersionKey.String(buildVersion+"-"+gitCommit+"-"+buildTime),
	)
	return r
}

func serveMetrics() {
	log.Printf("serving metrics at localhost:2222/metrics")
	http.Handle("/metrics", promhttp.Handler())
	err := http.ListenAndServe(":2222", nil)
	if err != nil {
		fmt.Printf("error serving http: %v", err)
		return
	}
}<|MERGE_RESOLUTION|>--- conflicted
+++ resolved
@@ -376,11 +376,7 @@
 				deploymentActiveGauge.Observe(ctx, val.Value, val.Attributes...)
 			}
 
-<<<<<<< HEAD
-			activeApps, err := controllercommon.GetActiveInstances(ctx, mgr.GetClient(), &lifecyclev1alpha1.KeptnAppList{})
-=======
 			activeApps, err := controllercommon.GetActiveInstances(ctx, mgr.GetClient(), &lifecyclev1alpha1.KeptnAppVersionList{})
->>>>>>> b6f3f43e
 			if err != nil {
 				setupLog.Error(err, "unable to gather active apps")
 			}
@@ -404,11 +400,7 @@
 				evaluationActiveGauge.Observe(ctx, val.Value, val.Attributes...)
 			}
 
-<<<<<<< HEAD
-			appDeploymentInterval, err := controllercommon.GetDeploymentInterval(ctx, mgr.GetClient(), &lifecyclev1alpha1.KeptnAppList{}, &lifecyclev1alpha1.KeptnApp{})
-=======
 			appDeploymentInterval, err := controllercommon.GetDeploymentInterval(ctx, mgr.GetClient(), &lifecyclev1alpha1.KeptnAppVersionList{}, &lifecyclev1alpha1.KeptnAppVersion{})
->>>>>>> b6f3f43e
 			if err != nil {
 				setupLog.Error(err, "unable to gather app deployment intervals")
 			}
@@ -416,11 +408,7 @@
 				appDeploymentIntervalGauge.Observe(ctx, val.Value, val.Attributes...)
 			}
 
-<<<<<<< HEAD
-			appDeploymentDuration, err := controllercommon.GetDeploymentDuration(ctx, mgr.GetClient(), &lifecyclev1alpha1.KeptnAppList{})
-=======
 			appDeploymentDuration, err := controllercommon.GetDeploymentDuration(ctx, mgr.GetClient(), &lifecyclev1alpha1.KeptnAppVersionList{})
->>>>>>> b6f3f43e
 			if err != nil {
 				setupLog.Error(err, "unable to gather app deployment durations")
 			}
