<<<<<<< HEAD
imagePullSecrets: []
keptnScheduler:
  keptnScheduler:
    containerSecurityContext:
      allowPrivilegeEscalation: false
      capabilities:
        drop:
        - ALL
      privileged: false
      readOnlyRootFilesystem: true
      runAsNonRoot: true
      runAsUser: 65532
      seccompProfile:
        type: RuntimeDefault
    env:
      otelCollectorUrl: otel-collector:4317
    image:
      repository: ghcr.io/keptn/scheduler
      tag: "202302211676981327"
    imagePullPolicy: Always
    livenessProbe:
      httpGet:
        path: /healthz
        port: 10259
        scheme: HTTPS
      initialDelaySeconds: 15
    readinessProbe:
      httpGet:
        path: /healthz
        port: 10259
        scheme: HTTPS
    resources:
      limits:
        cpu: 300m
        memory: 100Mi
      requests:
        cpu: 100m
        memory: 20Mi
  replicas: 1
klcControllerManager:
  kubeRbacProxy:
    containerSecurityContext:
      allowPrivilegeEscalation: false
      capabilities:
        drop:
        - ALL
      readOnlyRootFilesystem: true
      runAsNonRoot: true
      runAsUser: 65532
      seccompProfile:
        type: RuntimeDefault
    image:
      repository: gcr.io/kubebuilder/kube-rbac-proxy
      tag: v0.13.0
    imagePullPolicy: IfNotPresent
    livenessProbe:
      initialDelaySeconds: 5
      periodSeconds: 20
      tcpSocket:
        port: 8443
    readinessProbe:
      initialDelaySeconds: 5
      periodSeconds: 20
      tcpSocket:
        port: 8443
    resources:
      limits:
        cpu: 500m
        memory: 16Mi
      requests:
        cpu: 5m
        memory: 8Mi
  manager:
    containerSecurityContext:
      allowPrivilegeEscalation: false
      capabilities:
        drop:
        - ALL
      privileged: false
      runAsGroup: 65532
      runAsNonRoot: true
      runAsUser: 65532
      seccompProfile:
        type: RuntimeDefault
    env:
      exposeKeptnMetrics: "true"
      functionRunnerImage: ghcr.keptn.sh/keptn/functions-runtime:v0.6.0
    image:
      repository: ghcr.io/keptn/keptn-lifecycle-operator
      tag: "202302211676981327"
    imagePullPolicy: Always
    livenessProbe:
      httpGet:
        path: /healthz
        port: 8081
      initialDelaySeconds: 15
      periodSeconds: 20
    readinessProbe:
      httpGet:
        path: /readyz
        port: 8081
      initialDelaySeconds: 5
      periodSeconds: 10
    resources:
      limits:
        cpu: 500m
        memory: 128Mi
      requests:
        cpu: 5m
        memory: 64Mi
  replicas: 1
klcControllerManagerMetricsService:
  ports:
  - name: https
    port: 8443
    protocol: TCP
    targetPort: https
  - name: metrics
    port: 2222
    protocol: TCP
    targetPort: metrics
  - name: custom-metrics
    port: 443
    targetPort: custom-metrics
  - name: keptn-metrics
    port: 9999
    protocol: TCP
    targetPort: keptn-metrics
  type: ClusterIP
klcManagerConfig:
  controllerManagerConfigYaml:
    health:
      healthProbeBindAddress: :8081
    leaderElection:
      leaderElect: true
      resourceName: 6b866dd9.keptn.sh
    metrics:
      bindAddress: 127.0.0.1:8080
    webhook:
      port: 9443
klcWebhookService:
  ports:
  - port: 443
    protocol: TCP
    targetPort: 9443
  type: ClusterIP
kltCertManager:
  kubeRbacProxy:
    containerSecurityContext:
      allowPrivilegeEscalation: false
      capabilities:
        drop:
        - ALL
      readOnlyRootFilesystem: true
      runAsNonRoot: true
      runAsUser: 65532
      seccompProfile:
        type: RuntimeDefault
    image:
      repository: gcr.io/kubebuilder/kube-rbac-proxy
      tag: v0.13.0
    imagePullPolicy: IfNotPresent
    livenessProbe:
      initialDelaySeconds: 5
      periodSeconds: 20
      tcpSocket:
        port: 8443
    readinessProbe:
      initialDelaySeconds: 5
      periodSeconds: 20
      tcpSocket:
        port: 8443
    resources:
      limits:
        cpu: 500m
        memory: 16Mi
      requests:
        cpu: 5m
        memory: 8Mi
  manager:
    containerSecurityContext:
      allowPrivilegeEscalation: false
      capabilities:
        drop:
        - ALL
      readOnlyRootFilesystem: true
      runAsGroup: 65532
      runAsUser: 65532
      seccompProfile:
        type: RuntimeDefault
    image:
      repository: ghcr.io/keptn/klt-cert-manager
      tag: "202302211676981327"
    imagePullPolicy: Always
    livenessProbe:
      httpGet:
        path: /healthz
        port: 8081
      initialDelaySeconds: 15
      periodSeconds: 20
    readinessProbe:
      httpGet:
        path: /readyz
        port: 8081
      initialDelaySeconds: 5
      periodSeconds: 10
    resources:
      limits:
        cpu: 100m
        memory: 32Mi
      requests:
        cpu: 5m
        memory: 16Mi
  replicas: 1
kltCertManagerMetricsService:
  ports:
  - name: https
    port: 8443
    protocol: TCP
    targetPort: https
  type: ClusterIP
kubernetesClusterDomain: cluster.local
nodeSelector: {}
schedulerConfig:
  schedulerConfigYaml:
    leaderElection:
      leaderElect: false
    profiles:
    - plugins:
        permit:
          enabled:
          - name: KLCPermit
      schedulerName: keptn-scheduler
tolerations: []
topologySpreadConstraints: []
=======
otelCollector:
  url: "otel-collector:4317"

deployment:
  imagePullPolicy: Always
>>>>>>> c3667394
<|MERGE_RESOLUTION|>--- conflicted
+++ resolved
@@ -1,4 +1,3 @@
-<<<<<<< HEAD
 imagePullSecrets: []
 keptnScheduler:
   keptnScheduler:
@@ -234,10 +233,3 @@
       schedulerName: keptn-scheduler
 tolerations: []
 topologySpreadConstraints: []
-=======
-otelCollector:
-  url: "otel-collector:4317"
-
-deployment:
-  imagePullPolicy: Always
->>>>>>> c3667394
