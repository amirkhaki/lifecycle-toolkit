--- conflicted
+++ resolved
@@ -16,13 +16,8 @@
   newName: ghcr.io/keptn/scheduler
   newTag: "202210171665987043"
 - name: klfc-scheduler
-<<<<<<< HEAD
-  newName: docker.io/odubajdt/scheduler
-  newTag: main-refactor
-=======
   newName: docker.io/thschue/scheduler
   newTag: "202211021667386780"
 - name: scheduler
   newName: docker.io/thschue/scheduler
-  newTag: "202211021667389634"
->>>>>>> 847a460f
+  newTag: "202211021667389634"